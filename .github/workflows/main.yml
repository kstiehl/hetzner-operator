# This is a basic workflow to help you get started with Actions

name: CI

# Controls when the action will run. 
on: [push, workflow_dispatch]

# A workflow run is made up of one or more jobs that can run sequentially or in parallel
jobs:
     
  # This workflow contains a single job called "build"
  build:
    runs-on: ubuntu-latest
    steps:
      - name: prepare
        shell: bash
        run: |
          sudo apt update
          sudo apt install make
          
      - name: install go
        uses: actions/setup-go@v2.1.3
        with:
             go-version: 1.15
      
      - name: Checkout
        uses: actions/checkout@v2.3.4
      
      - name: test controller
        shell: bash
        run: |
<<<<<<< HEAD
          make test
 
      - name: docker-build
        uses: docker/setup-buildx-action@v1.0.3
        
     
  
=======
          apt update
          apt install -y golang make
>>>>>>> 123af9e4
<|MERGE_RESOLUTION|>--- conflicted
+++ resolved
@@ -29,15 +29,7 @@
       - name: test controller
         shell: bash
         run: |
-<<<<<<< HEAD
           make test
  
       - name: docker-build
-        uses: docker/setup-buildx-action@v1.0.3
-        
-     
-  
-=======
-          apt update
-          apt install -y golang make
->>>>>>> 123af9e4
+        uses: docker/setup-buildx-action@v1.0.3